--- conflicted
+++ resolved
@@ -1,10 +1,5 @@
-<<<<<<< HEAD
-from collections.abc import Callable, Iterable
-from typing import Generic, NamedTuple, Optional, TypeVar 
-=======
 from collections.abc import Callable
 from typing import Generic, NamedTuple, Optional, TypeVar, NewType, Tuple, Dict, List, Any
->>>>>>> d140b1d2
 import numpy as np
 from numpy import random
 from numpy.random import choice
@@ -112,14 +107,6 @@
         or, if action is None, of all possible successor states after any action in state,
         or, if state and action are None, a list of possible initial states."""
         if action is None:
-<<<<<<< HEAD
-            return {succs
-                    for act in self.possible_actions(state)
-                    for succs in self.possible_successors(state, act, n_samples)
-                }
-        else:
-            return set(self.transition_distribution(state, action, n_samples).keys())
-=======
             res = set()
             for action in self.possible_actions(state):
                 res.update(self.possible_successors(state, action, n_samples=n_samples))
@@ -133,7 +120,6 @@
                 for d in data:
                     keys.update(d.keys())
             return list(keys)
->>>>>>> d140b1d2
     
     @cache
     def reachable_states(self, state: State) -> set[State]:
@@ -211,17 +197,8 @@
 
     @cache
     def raw_moment_of_reward(self, state:State, action:Action, degree:int = 1, n_samples:Optional[int] = None):
-<<<<<<< HEAD
-        """Return a raw moment of reward after taking action in state."""
-        return self.expectation_of_fct_of_reward(
-            state, action, 
-            lambda reward: (np.array(reward) if isinstance(reward, Iterable) else reward)**degree, 
-            n_samples = n_samples)
-        # TODO: if reward is multi-dimensional, return the full tensor of raw moments rather than only its diagonal
-=======
         """Return a raw moment of reward (or list of ambiguous raw moments) after taking action in state."""
         return self.expectation_of_fct_of_reward(state, action, lambda reward: reward**degree, n_samples = n_samples)
->>>>>>> d140b1d2
     
     raw_moment_of_delta = raw_moment_of_reward
 
