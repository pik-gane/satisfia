--- conflicted
+++ resolved
@@ -1,15 +1,6 @@
 from typing import Any, Generic, Optional, TypeVar
 
-<<<<<<< HEAD
-from . import WorldModel
-
-ObsType = TypeVar("ObsType")
-Action = TypeVar("Action")
-State = TypeVar("State")
-
-=======
 from . import WorldModel, ObsType, Action, State
->>>>>>> d140b1d2
  
 class MDPWorldModel(Generic[ObsType, Action, State],WorldModel[ObsType, Action, State]):
     """
