from satisfia.agents.learning.dqn.config import DQNConfig
from satisfia.agents.learning.dqn.bellman_formula import bellman_formula
from satisfia.agents.learning.dqn.criteria import complete_criteria
from satisfia.agents.learning.dqn.replay_buffer import ReplayBuffer
from satisfia.agents.learning.dqn.exploration_strategy import ExplorationStrategy
from satisfia.agents.learning.environment_wrappers import RestrictToPossibleActionsWrapper
from satisfia.agents.learning.dqn.agent_mdp_dqn import AgentMDPDQN
from satisfia.util.interval_tensor import IntervalTensor

from gymnasium import Env
from gymnasium.wrappers import AutoResetWrapper
from gymnasium.vector import AsyncVectorEnv, SyncVectorEnv
import torch
from torch import tensor
from torch.nn import Module
from torch.optim import AdamW, Optimizer
from joblib import Parallel, delayed
from dataclasses import dataclass, field
from collections import Counter
from statistics import mean
from more_itertools import chunked
from tqdm import tqdm
from typing import Callable, Tuple, List, Dict
from plotly.colors import DEFAULT_PLOTLY_COLORS
from plotly.graph_objects import Figure
from random import random
import csv

def save_fig_data_to_csv(fig, csv_path):
    data = fig['data']
    with open(csv_path, mode='w', newline='') as file:
        writer = csv.writer(file)
        headers = ['x', 'y', 'name']
        writer.writerow(headers)
        
        for trace in data:
            x = trace['x']
            y = trace['y']
            name = trace['name']
            for x_val, y_val in zip(x, y):
                writer.writerow([x_val, y_val, name])

def train_dqn( make_env:   Callable[[], Env],
               make_model: Callable[[], Module],
               cfg: DQNConfig ) -> Module:
    
    stats = DQNTrainingStatistics(cfg)

    q_network = make_model()
    target_network = make_model() 
    target_network.load_state_dict(q_network.state_dict())

    # we set weight decay to zero because we had some mild Q value underestimation problems and were
    # suspecting they were because of the weight decay, but we are not sure at all this is correct
    # and not sure aet all setting weigth decay to zero is helpful
    optimizer = AdamW( q_network.parameters(),
                       lr           = cfg.learning_rate_scheduler(0),
                       weight_decay = 0 )

    make_envs = [ (lambda: AutoResetWrapper(make_env()))
                  for _ in range(cfg.num_envs) ]
    envs = AsyncVectorEnv(make_envs) if cfg.async_envs else SyncVectorEnv(make_envs)

    exploration_strategy = ExplorationStrategy(
        target_network
            if cfg.frozen_model_for_exploration is None
                else cfg.frozen_model_for_exploration,
        cfg,
        num_actions=envs.action_space.nvec[0]
    )

    replay_buffer = ReplayBuffer(cfg.buffer_size, device=cfg.device)

    seen_observations = set()

    observations, _ = envs.reset()
    for timestep in tqdm(range(cfg.total_timesteps), desc="training dqn"):
        for observation in observations:
            seen_observations.add(tuple(observation.tolist()))

        actions = exploration_strategy(tensor(observations, device=cfg.device), timestep=timestep)

        next_observations, deltas, dones, truncations, _ = envs.step(actions.cpu().numpy())

        aspirations = exploration_strategy.aspirations
        exploration_strategy.propagate_aspirations( actions,
                                                    tensor(next_observations, device=cfg.device) )

        exploration_strategy.on_done(tensor(dones), timestep=timestep)
        replay_buffer.add( observations      = tensor(observations,        device=cfg.device),
                   actions           = actions,
                   deltas            = tensor(deltas,              device=cfg.device),
                   dones             = tensor(dones | truncations, device=cfg.device),
                   next_observations = tensor(next_observations,   device=cfg.device),
                   aspirations       = aspirations,
                   next_aspirations  = exploration_strategy.aspirations,
                   action_probs = exploration_strategy.satisfia_policy_actions(observations))
        
        observations = next_observations

        register_criteria_in_stats = cfg.plotted_criteria is not None \
                                        and timestep % cfg.plot_criteria_frequency == 0
        if register_criteria_in_stats:
            stats.register_criteria(target_network, timestep)

        train = timestep >= cfg.training_starts and timestep % cfg.training_frequency == 0
        if train:
            set_learning_rate( optimizer,
                               cfg.learning_rate_scheduler(timestep / 0.5*cfg.total_timesteps) )

            replay_buffer_sample = replay_buffer.sample(cfg.batch_size).to(cfg.device)

            predicted_criteria = q_network( replay_buffer_sample.observations,
                                            replay_buffer_sample.aspirations)
            complete_criteria(predicted_criteria)

            td_target = bellman_formula( replay_buffer_sample,
                                         q_network=q_network,
                                         target_network=target_network,
                                         predicted_criteria=predicted_criteria,
                                         cfg=cfg )

            loss = 0

            for criterion, coefficient in cfg.criterion_coefficients_for_loss.items():
                if coefficient == 0:
                    continue

                loss_fn = cfg.criterion_loss_fns[criterion]
                prediction_for_actions = predicted_criteria[criterion].gather(
                    -1,
                    replay_buffer_sample.actions.unsqueeze(-1)
                ).squeeze(-1)
                action_probs= (exploration_strategy.satisfia_policy_actions(observations).probs)[0,actions]
                loss += coefficient * loss_fn(
                    prediction_for_actions,
                    td_target[criterion],
                    action_probs
                )

            optimizer.zero_grad()
            if random()>0.98:
                print(criterion, loss)
            loss.backward()
            optimizer.step()
        update_target_network = timestep >= cfg.training_starts \
                                    and timestep % cfg.target_network_update_frequency == 0
        if update_target_network:
            for target_network_param, q_network_param in zip( target_network.parameters(),
                                                              q_network.parameters() ):
                target_network_param.data.copy_(
                           cfg.soft_target_network_update_coefficient  * target_network_param.data
                    + (1 - cfg.soft_target_network_update_coefficient) * q_network_param.data
                )

    # print(seen_observations)

    if cfg.plotted_criteria is not None:
        stats.plot_criteria(q_network, RestrictToPossibleActionsWrapper(make_env()))

    # if cfg.soft_target_network_update_coefficient != 0 returning the q_network is not the same as
    # returning the target network
    return target_network

def set_learning_rate(optimizer: Optimizer, learning_rate: float) -> None:
    for param_group in optimizer.param_groups:
        param_group["lr"] = learning_rate

def compute_total(agent, env, state, state_aspiration, first_action=None):
    if isinstance(state_aspiration, (int, float)):
        state_aspiration = (state_aspiration, state_aspiration)

    total = 0.
    env.reset() # reset just in case
    env.set_state(state)
    observation = state
    done = False
    first_iteration = True
    while not done:
        if first_iteration and first_action is not None:
            first_iteration = False
            action = first_action
            action_aspiration = agent.aspiration4action(state, action, state_aspiration)
        else:
            action, action_aspiration = agent.localPolicy(observation, state_aspiration).sample()[0]
        next_observation, delta, done, truncated, _ = env.step(action)
        done = done or truncated
        total += delta
        state_aspiration = agent.propagateAspiration(observation, action, action_aspiration, Edel=None, nextState=next_observation)
        observation = next_observation
    return total

def smoothen(xs, smoothness):
    return [mean(chunk) for chunk in chunked(xs, smoothness)]

@dataclass
class DQNTrainingStatistics:
    cfg: DQNConfig
    criterion_history: Dict[Tuple["timestep", "state", "state_aspiration", "criterion", "action"], float] = \
        field(default_factory=lambda: dict())

    def register_criteria(self, model, timestep):
        for state in self.cfg.states_for_plotting_criteria:
            for state_aspiration in self.cfg.state_aspirations_for_plotting_criteria:
                state_as_tensor = tensor([state], dtype=torch.float, device=self.cfg.device)
                state_aspiration_low, state_aspiration_high = state_aspiration
                state_aspiration_as_tensor = IntervalTensor(
                    tensor([state_aspiration_low],  dtype=torch.float, device=self.cfg.device), 
                    tensor([state_aspiration_high], dtype=torch.float, device=self.cfg.device)
                )
                criteria = model(state_as_tensor, state_aspiration_as_tensor)
                complete_criteria(criteria)
                for criterion in self.cfg.plotted_criteria:
                    for action in self.cfg.actions_for_plotting_criteria:
                        self.criterion_history[timestep, state, state_aspiration, criterion, action] = \
                            criteria[criterion].squeeze(0)[action].item()

    def ground_truth_criteria(self, model, env) -> Dict[Tuple["state", "state_aspiration", "criterion", "action"], float] | None:
        if self.cfg.planning_agent_for_plotting_ground_truth is None:
            return None

        criteria = dict()

        for state in self.cfg.states_for_plotting_criteria:
            for state_aspiration in self.cfg.state_aspirations_for_plotting_criteria:
                for criterion in self.cfg.plotted_criteria:
                    for action in self.cfg.actions_for_plotting_criteria:
                        criterion_function =\
                            getattr(self.cfg.planning_agent_for_plotting_ground_truth, criterion)
                        
                        if criterion in ["maxAdmissibleQ", "minAdmissibleQ"]:
                            possible_action = action in self.cfg.planning_agent_for_plotting_ground_truth.possible_actions(state)
                            criterion_value = \
<<<<<<< HEAD
                                criterion_function(state, action)
=======
                                criterion_function(state, action) 
>>>>>>> a96031c1
                        elif criterion in ["Q"]:
                            agent = AgentMDPDQN( self.cfg.satisfia_agent_params,
                                                 model
                                                    if self.cfg.frozen_model_for_exploration is None
                                                        else self.cfg.frozen_model_for_exploration,
                                                 env.action_space.n )
                            criterion_value = mean(Parallel(n_jobs=-1)(
                                delayed(compute_total)( agent,
                                                        env,
                                                        state,
                                                        state_aspiration,
                                                        first_action=action )
                                for _ in tqdm(range(1000)) # TO DO: ERROR BARS!!!
                            ))
                        else:
                            raise ValueError(f"Unknown criterion '{criterion}'.")
                        
                        criteria[state, state_aspiration, criterion, action] = criterion_value

        return criteria

    def plot_criteria(self, model, env):
        csv_path = "Outputs.csv"
        ground_truth_criteria = self.ground_truth_criteria(model, env)

        fig = Figure()
        fig.update_layout(title = "Predicted criteria during DQN training.")
        #fig.update_layout(yaxis=dict(range=[-10, 10]))

        timesteps = sorted(list(set(x[0] for x in self.criterion_history.keys())))
        dropdown_menu_titles = []
        first_iteration = True
        for criterion in self.cfg.plotted_criteria:
            for state in self.cfg.states_for_plotting_criteria:
                for state_aspiration in self.cfg.state_aspirations_for_plotting_criteria:
                    dropdown_menu_titles.append(f"{criterion} in state {state} with state aspiration {state_aspiration}")
                    for action in self.cfg.actions_for_plotting_criteria:
                        y = [ self.criterion_history[timestep, state, state_aspiration, criterion, action]
                              for timestep in timesteps ]
                        fig.add_scatter(
                            x = smoothen(timesteps, self.cfg.plot_criteria_smoothness),
                            y = smoothen(y,         self.cfg.plot_criteria_smoothness),
                            line = dict(color=DEFAULT_PLOTLY_COLORS[action]),
                            name = f"action {action}",
                            visible = first_iteration
                        )
                        if ground_truth_criteria is not None:
                            fig.add_scatter(
                                x = [timesteps[0], timesteps[-1]],
                                y = [ground_truth_criteria[state, state_aspiration, criterion, action]] * 2,
                                line = dict(dash="dot", color=DEFAULT_PLOTLY_COLORS[action]),
                                name = f"action {action} ground truth",
                                visible = first_iteration
                            )
                    first_iteration = False
        
        num_plotted_actions = len(self.cfg.actions_for_plotting_criteria)
        num_scatters_per_dropdown_menu_option = \
            num_plotted_actions if ground_truth_criteria is None else 2 * num_plotted_actions
        fig.update_layout(updatemenus=[dict(
            direction="down",
            showactive=True,
            buttons=[
                dict( label=menu_title,
                      method="update",
                      args=[dict(
                          visible =   [False] * i
                                              * num_scatters_per_dropdown_menu_option
                                    + [True]  * num_scatters_per_dropdown_menu_option
                                    + [False] * (len(dropdown_menu_titles) - i - 1)
                                              * num_scatters_per_dropdown_menu_option
                      )] )
                for i, menu_title in enumerate(dropdown_menu_titles)
            ]
        )])
        if csv_path is not None:
            save_fig_data_to_csv(fig, csv_path)
        fig.show()<|MERGE_RESOLUTION|>--- conflicted
+++ resolved
@@ -231,11 +231,7 @@
                         if criterion in ["maxAdmissibleQ", "minAdmissibleQ"]:
                             possible_action = action in self.cfg.planning_agent_for_plotting_ground_truth.possible_actions(state)
                             criterion_value = \
-<<<<<<< HEAD
-                                criterion_function(state, action)
-=======
                                 criterion_function(state, action) 
->>>>>>> a96031c1
                         elif criterion in ["Q"]:
                             agent = AgentMDPDQN( self.cfg.satisfia_agent_params,
                                                  model
