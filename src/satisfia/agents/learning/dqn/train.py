--- conflicted
+++ resolved
@@ -74,13 +74,9 @@
         next_observations, deltas, dones, truncations, _ = envs.step(step_actions)
 
         aspirations = exploration_strategy.aspirations
-<<<<<<< HEAD
         # exploration_strategy.propagate_aspirations( actions,
         #                                             tensor(next_observations, device=cfg.device) )
-=======
-        exploration_strategy.propagate_aspirations( actions, # XXX: Propagate the aspirations
-                                                    tensor(next_observations, device=cfg.device) )
->>>>>>> 2e4431a8
+
 
         exploration_strategy.on_done(tensor(dones), timestep=timestep)
 
