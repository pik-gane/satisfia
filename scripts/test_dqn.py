--- conflicted
+++ resolved
@@ -237,7 +237,6 @@
 
     def make_model(pretrained=None):
         # to do: compute d_observation properly
-<<<<<<< HEAD
         print("Observation Space")
         print(make_env().observation_space)
         print("Action Space")
@@ -252,10 +251,7 @@
         else:
             n_actions = make_env().action_space.n
         cfg.n_actions = n_actions
-=======
-        d_observation = len(make_env().observation_space) if gridworld else 8
-        n_actions = make_env().action_space.n
->>>>>>> 2e4431a8
+        
         model = SatisfiaMLP(
             input_size = d_observation,
             output_not_depending_on_agent_parameters_sizes = { "maxAdmissibleQ": cfg.num_atoms,
@@ -285,16 +281,13 @@
                              planning_agent_for_plotting_ground_truth=planning_agent
                          ) )
     model = model.to(device)
-<<<<<<< HEAD
     # TODO: This is duplicated earlier in the make_model function
     if env_type=="mujoco": 
         n_actions = make_env().action_space.shape[0]
     else:
         n_actions = make_env().action_space.n
     cfg.n_actions = n_actions
-=======
-
->>>>>>> 2e4431a8
+    
     learning_agent = AgentMDPDQN( cfg.satisfia_agent_params,
                                   model,
                                   num_actions = make_env().action_space.n,
@@ -337,5 +330,4 @@
 small_gridworlds = ['GW1', 'GW2']
 Parallel(n_jobs=-1)(delayed(train_and_plot)(gridworld_name) for gridworld_name in small_gridworlds)
 # for gridworld_name in all_gridworlds:
-#     train_and_plot(gridworld_name)
->>>>>>> Stashed changes+#     train_and_plot(gridworld_name)